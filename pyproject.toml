[tool.poetry]
name = "randfig"
<<<<<<< HEAD
version = "1.1.1"
=======
version = "1.1.2"
>>>>>>> aa1cfa66
description = "A small framework for configuration generation."
authors = ["YerePhy <jereasap@gmail.com>"]
license = "MIT"
readme = "README.md"

[tool.poetry.dependencies]
python = "~3.9"
numpy = "1.24.1"
scipy = "1.10.1"
pyaml = "21.10.1"
pexpect = "4.8.0"
pyprojroot = "0.3.0"
ruamel-yaml = "0.17.21"

[tool.poetry.group.dev.dependencies]
matplotlib = "3.6.3"
pandas = "1.5.2"
pytest = "7.1.3"
seaborn = "0.12.2"
hydra-core  = "1.3"

[tool.poetry.group.docs.dependencies]
sphinx = "6.1.3"
sphinxcontrib-napoleon = "0.7"
pydata-sphinx-theme = "0.13.1"
sphinx-autodoc-typehints = "1.22"
sphinx-exec-code = "0.10"

[build-system]
requires = ["poetry-core"]
build-backend = "poetry.core.masonry.api"<|MERGE_RESOLUTION|>--- conflicted
+++ resolved
@@ -1,10 +1,6 @@
 [tool.poetry]
 name = "randfig"
-<<<<<<< HEAD
-version = "1.1.1"
-=======
 version = "1.1.2"
->>>>>>> aa1cfa66
 description = "A small framework for configuration generation."
 authors = ["YerePhy <jereasap@gmail.com>"]
 license = "MIT"
