import math
import operator
import random
<<<<<<< HEAD
import warnings
from bisect import bisect_left, bisect_right
from collections import defaultdict
from functools import reduce
from numbers import Number
from typing import Mapping, Sequence, Any, DefaultDict, Dict, List, Union, Optional
=======
from collections import defaultdict
from functools import reduce
from numbers import Number
from typing import Mapping, Sequence, Any, DefaultDict, Dict
>>>>>>> aa1cfa66


def get_nested_value(mapping: Mapping, map_list: Sequence[str]) -> Any:
    """
    Get the value of nested keys.

    .. exec_code::

        # --- hide: start ---
        from randfig.utils import get_nested_value
        # --- hide: stop ---

        nested = {"param_root": {"param_nested": {"param_1": 1, "param_2": 2}}}
        nested_val = get_nested_value(nested, ["param_root", "param_nested"])

        # --- hide: start ---
        print(f"nested_val: {nested_val}")
        # --- hide: stop ---

    Args:
       mapping: an object following ``typing.Mapping`` interface.
       map_list: a sequence of nested keys.

    Returns:
        The value of the last key specified by ``map_list``.
    """
    return reduce(operator.getitem, map_list, mapping)


def mapping_to_defaultdict(mapping: Mapping[str, Any]) -> DefaultDict[str, Any]:
    """
    Convert a nested ``typing.Mapping`` to
    a nested ``typing.DefaultDict`` recursively.

    Args:
        mapping: nested ``typing.Mapping``.

    Returns:
        Nested ``typing.DefaultDict``.
    """
    if isinstance(mapping, Mapping):
        mapping = defaultdict(defaultdict, {k: mapping_to_defaultdict(v) for k, v in mapping.items()})
    return mapping


def mapping_to_dict(mapping: Mapping[str, Any]) -> Dict[str, Any]:
    """
    Convert a nested ``typing.Mapping`` to
    a nested ``typing.Dict`` recursively.

    Args:
        mapping: nested ``typing.Mapping``.

    Returns:
        Nested ``typing.Dict``.
    """
    if isinstance(mapping, Mapping):
        mapping = {k: mapping_to_dict(v) for k, v in mapping.items()}
    return mapping


def insert_nested_key(cfg: Dict[str, Dict], keys: Sequence[str], value: Any) -> None:
    """
    Insert a key, value pair or update a value
    of a nested ``Mapping``.

    .. exec_code::

        # --- hide: start ---
        from randfig.utils import insert_nested_key
        # --- hide: stop ---

        cfg = {"param_root_0": {"param_00": "value_00", "param_01": "value_01"}}
        insert_nested_key(cfg, ["param_root_0", "param_02"], "value_02")

        # --- hide: start ---
        print(f"cfg: {cfg}")
        # --- hide: stop ---

    Args:
        cfg: nested ``Mapping``.
        keys: sequence of nested keys where ``value`` will be inserted.
        value: value to insert.

    Raises:
        TypeError: if one of the values of the nested keys is not a ``Mapping``.
    """
    if isinstance(cfg, Mapping):
        first_key = keys[0]
        remaining_keys = keys[1:]

        if not remaining_keys:
            cfg[first_key] = value
        else:
            insert_nested_key(cfg[first_key], remaining_keys, value)
    else:
        raise TypeError(f"Got: {cfg} for one of the nested values, which is {type(cfg)}, expected a``Mapping``.")


def remove_nested_key(cfg: Dict[str, Dict], keys: Sequence[str]) -> None:
    """
    Remove a key, value pair of a nested ``Mapping``.

    .. exec_code::

        # --- hide: start ---
        from randfig.utils import remove_nested_key
        # --- hide: stop ---

        cfg = {"param_root_0": {"param_00": "value_00", "param_01": "value_01"}}
        remove_nested_key(cfg, ["param_root_0", "param_01"])

        # --- hide: start ---
        print(f"cfg: {cfg}")
        # --- hide: stop ---

    Args:
        cfg: nested ``Mapping``.
        keys: sequence of nested keys, the last one will be removed.

    Raises:
        TypeError: if one of the values of the nested keys is not a ``Mapping``.
    """
    if isinstance(cfg, Mapping):
        first_key = keys[0]
        remaining_keys = keys[1:]

        if not remaining_keys:
            cfg.pop(first_key)
        else:
            remove_nested_key(cfg[first_key], remaining_keys)
    else:
        raise TypeError(f"Got: {cfg} for one of the nested values, which is {type(cfg)}, expected a``Mapping``.")


def add_uniform_jitter(value: Number, p: Number, reference: Number) -> Number:
    """
    Ass jitter to ``value`` based on a fraction, ``p`` of ``reference``:

    .. code-block::

        value = value + random.uniform(-p * reference, p * reference)

    Args:
        value: jitted will be added to this argument.
        p: fraction of ``reference`` that will be added to ``value``.
        reference: the jitter added to ``value`` is sampled from an uniform
            distribution with range ``a = -p * reference``, ``b = p * reference``.

    Returns:
        Jittered value.

    Raises:
        TypeError: if any of the arguments is not a ``Number`` instance.
    """
    for (name, num) in [('value', value), ('p', p), ('reference', reference)]:
        if not isinstance(num, Number):
            raise TypeError(f"Expected {name} to be a number but got {type(num)}.")

    effective_reference = p * reference

<<<<<<< HEAD
    return value + random.uniform(-effective_reference, effective_reference)


def get_divisors(n: Number) -> List[int]:
    """
    Get the divisors of a number.

    Args:
        n: taget number (internally casted to ``int``).

    Returns:
        The divisors of the input number.

    Raises:
        ValueError: When ``n==0``.
    """
    num = int(n)

    if num == 0:
        raise ValueError("For convinience 0 is not a valid number.")
    if num == 1:
        return [num]

    factors = [1]

    for t in range(2, math.ceil((num // 2) + 1)):
        if num % t == 0:
            factors.append(int(t))

    factors.append(num)

    return factors


def find_divisor(n: Number, divisors: Sequence[Number]) -> Union[int, None]:
    """
    Sequentially, tries to find each item of ``divisors`` in the
    divisors of ``n``. The first item of ``divisors`` that matches
    a divisor of ``n`` is returned. If none of ``divisors`` is found
    in the divisors of ``n``, ``None`` is returned.

    Args:
        n: number to find the divisor of (internally casted to ``int``)
        divisors: seuquence of divisors to find (internally casted to ``int``).

    Returns:
        The first item of divisors that matches a divisor of ``n``.

    Raises:
        ValueError: If ``n==0``.
        ValueError: If ``divisors`` is empty after removing the zeros.
    """
    n_ = int(n)
    divisors_ = list(dict.fromkeys([int(m) for m in divisors]))

    if n_ == 0:
        raise ValueError("For convinience 0 is not a valid number.")
    if 0 in divisors_:
        warnings.warn("Excluding 0 from divisors")
        divisors_ = [i for i in divisors_ if i != 0]
    if not divisors_:
        raise ValueError("Empty list of divisors to find after excluding 0.")

    real_divisors = get_divisors(n_)

    for div in divisors_:
        if div in real_divisors:
            return div


def find_immediately_lower_divisor(n: Number, threshold: Number) -> int:
    """
    Find the divisor of ``n``  immediately smaller than
    a given threshold.

    Args:
        n: the number to find the divisor of (internally casted to ``int``).
        threshold: the divisor returned is the biggest
            divisor of ``n`` smaller than this threshold
            (internally casted to ``int``).

    Returns:
        The biggest divisor of ``n`` smaller than ``threshold``.

    Raises:
        ValueError: if ``threshold_==0``.
    """
    n_ = int(n)
    threshold_ = int(threshold)

    if threshold_ == 0:
        raise ValueError("There is no divisors equal or smaller than 0.")

    divisors_ = get_divisors(n_)

    return divisors_[bisect_left(divisors_, threshold_)-1]


def find_immediately_upper_divisor(n: Number, threshold: Number) -> int:
    """
    Find the divisor of ``n``  immediately bigger than
    a given threshold.

    Args:
        n: the number to find the divisor of (internally casted to ``int``).
        threshold: the divisor returned is the smallest
            divisor of ``n`` bigger than this threshold
            (internally casted to ``int``).

    Returns:
        The smallest divisor of ``n`` bigger than ``threshold``.

    Raises:
        ValueError: if ``threshold_==0``.
    """
    n_ = int(n)
    threshold_ = int(threshold)

    if threshold_ == 0:
        raise ValueError("There is no divisors equal or smaller than 0.")

    # this will raise ValueError if n_ is 0
    divisors_ = get_divisors(n_)

    if threshold_ >= n_:
        warnings.warn(f"Threshold {threshold_} is bigger than n {n_}, returning n.")
        return n_


    return divisors_[bisect_right(divisors_, threshold_)]


def search_divisor(n: Number, not_found_strategy: str, threshold: Number, divisors: Optional[Sequence[Number]] = None) -> int:
    """
    Checks sequentially if the items of ``divisors``
    are actually divisors of ``n`` the first match
    is returned (see :py:func:`randfig.utils.find_divisor`).
    If there is no match, a divisor can be found using
    one of the following strategies:

    * ``not_found_strategy=="min"``: the smallest
        divisor bigger than ``threshold`` is returned.
        See :py:func:`find_immediately_lower_divisor`.
    * ``not_found_strategy=="max"``: the biggest
        divisor smaller than ``threshold`` is returned.
        See :py:func:`find_immediately_upper_divisor`.

    Args:
        n: number to find the divisor of.
        not_found_strategy: one of ``"min"``, ``"max"``.
            Strategy to follow if there is no match.
        divisors: the items of this sequence
            are matched sequentially against the divisors of
            ``n`` the first match is returned. If ``None``
            the selected strategy is directly applied.

    Returns:
        A divisor of ``n``.

    Raises:
        ValueError: if ``not_found_strategy`` is not ``"min"`` or ``"max"``.
    """
    if divisors is not None:
        if div_ := find_divisor(n, divisors):
            return div_

    if not_found_strategy == "min":
        return find_immediately_lower_divisor(n, threshold)
    elif not_found_strategy == "max":
        return find_immediately_upper_divisor(n, threshold)
    else:
        raise ValueError(f"not_found_strategy={not_found_strategy} is not a valid strategy, available strategies are 'min' and 'max'")
=======
    return value + random.uniform(-effective_reference, effective_reference)
>>>>>>> aa1cfa66
<|MERGE_RESOLUTION|>--- conflicted
+++ resolved
@@ -1,19 +1,12 @@
 import math
 import operator
 import random
-<<<<<<< HEAD
 import warnings
 from bisect import bisect_left, bisect_right
 from collections import defaultdict
 from functools import reduce
 from numbers import Number
 from typing import Mapping, Sequence, Any, DefaultDict, Dict, List, Union, Optional
-=======
-from collections import defaultdict
-from functools import reduce
-from numbers import Number
-from typing import Mapping, Sequence, Any, DefaultDict, Dict
->>>>>>> aa1cfa66
 
 
 def get_nested_value(mapping: Mapping, map_list: Sequence[str]) -> Any:
@@ -175,7 +168,6 @@
 
     effective_reference = p * reference
 
-<<<<<<< HEAD
     return value + random.uniform(-effective_reference, effective_reference)
 
 
@@ -347,7 +339,4 @@
     elif not_found_strategy == "max":
         return find_immediately_upper_divisor(n, threshold)
     else:
-        raise ValueError(f"not_found_strategy={not_found_strategy} is not a valid strategy, available strategies are 'min' and 'max'")
-=======
-    return value + random.uniform(-effective_reference, effective_reference)
->>>>>>> aa1cfa66
+        raise ValueError(f"not_found_strategy={not_found_strategy} is not a valid strategy, available strategies are 'min' and 'max'")