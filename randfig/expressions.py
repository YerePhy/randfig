import math
from numbers import Number
from typing import Mapping, Any, List, Optional, Callable
from randfig.utils import (
    add_uniform_jitter,
    search_divisor,
)


def pop(cfg: Mapping, key: str, element: int = 0) -> Any:
    """
    Pops an element of ``cfg[key]`` if
    its value is a ``List``.

    Args:
        cfg: ``dict``-like congifuration.
        key: a key of ``cfg`` which value is a ``List``
        element: which element to pop from the list.

    Returns:
        The poped element.

    Raises:
        TypeError: if the value associeted to
            ``cfg[key]`` is not a ``List``.
    """
    value_list = cfg[key]

    if not isinstance(value_list, List):
        raise TypeError(f"Expected a list but got {value_list} which is a {type(value_list)}.")

    return value_list.pop(element)


def rounding(cfg: Mapping, key: str, decimals: int) -> Any:
    """
    Round the value of ``cfg[key]`` if
    its value is a ``Number``.

    Args:
        cfg: ``dict``-like congifuration.
        key: a key of ``cfg`` which value is a ``Number``

    Returns:
        The rounded value.

    Raises:
        TypeError: if the value associeted to
            ``cfg[key]`` is not a ``Number``.
    """
    value_number = cfg[key]

    if not isinstance(value_number, Number):
        raise TypeError(f"Expected a numeric but got {value_number} which is a {type(value_number)}.")

    return round(value_number, decimals)


def min_threshold_from_resolution(cfg: Mapping, resolution_key: str, peak: Number,
    is_percentage: bool = True, sigmas: Number = 2, jitter: Optional[Number] = None) -> Number:
    """
    Computes a lower threshold (``lower_threshold``) assuming a gaussian distibution:

    .. code-block::

        FWHM_TO_STD = 1 / 2.355
        lower_threshold = peak * (1 - sigmas * FWHM_TO_STD * resolution)

    Args:
        cfg: ``dict``-like config having a resolution as a value.
        resolution_key: key whose value is the gaussian resolution (FWHM).
        peak: peak of the resolution curve.
        sigmas: how many sigmas from the peak will be the lower threshold.
        jitter: a uniform jitter with :py:func:`randfig.utils.add_uniform_jitter`.
            The value added is sampled from an uniform distribution with
            ``a = -jitter * peak``, ``b = jitter * peak``.

    Returns:
        Lower threshold.

    Raises:
        ValueError: if ``is_percentage`` is ``False`` but ``resolution > 1``.
    """
    FWHM_TO_STD = 1 / 2.355

    resolution = cfg[resolution_key]

    if is_percentage:
        resolution /= 100
    if not is_percentage and resolution > 1:
        raise ValueError(f"is_percentage is {is_percentage} but got a number bigger than 1: {resolution}")

    lower_threshold = peak * (1 - sigmas * FWHM_TO_STD * resolution)

    if jitter is not None:
        lower_threshold = add_uniform_jitter(lower_threshold, jitter, peak)

    return lower_threshold


def max_threshold_from_resolution(cfg: Mapping, resolution_key: str, peak: Number,
    is_percentage: bool = True, sigmas: Number = 2, jitter: Optional[Number] = None) -> Number:
    """
    Computes an upper threshold (``upper_threshold``) assuming a gaussian distibution:

    .. code-block::

        FWHM_TO_STD = 1 / 2.355
        lower_threshold = peak * (1 + sigmas * FWHM_TO_STD * resolution)

    Args:
        cfg: ``dict``-like config having a resolution as a value.
        resolution_key: key whose value is the gaussian resolution (FWHM).
        peak: peak of the resolution curve.
        sigmas: how many sigmas from the peak will be the upper threshold.
        jitter: a uniform jitter with :py:func:`randfig.utils.add_uniform_jitter`.
            The value added is sampled from an uniform distribution with
            ``a = -jitter * peak``, ``b = jitter * peak``.

    Returns:
        Upper threshold.

    Raises:
        ValueError: if ``is_percentage`` is ``False`` but ``resolution > 1``.
    """
    FWHM_TO_STD = 1 / 2.355

    resolution = cfg[resolution_key]

    if is_percentage:
        resolution /= 100
    if not is_percentage and resolution > 1:
        raise ValueError(f"is_percentage is {is_percentage} but got a number bigger than 1: {resolution}")

    upper_threshold = peak * (1 + sigmas * FWHM_TO_STD * resolution)

    if jitter is not None:
        upper_threshold = add_uniform_jitter(upper_threshold, jitter, peak)

    return upper_threshold


def division(cfg: Mapping, num_key: str, den_key: str, integer: bool = False) -> Number:
    """
    Computes division or integer division between
    the specified keys of ``cfg``.

    Args:
        cfg: ``dict``-like configuration.
        num_key: numerator key.
        den_key: denominator key.
        integer: whether to perform integer division or not.

    Returns:
        Division between the values of specified keys.

    Raises:
        TypeError: if ``cfg[num_key]`` or ``cfg[den_key]`` are not ``Number`` instances.
    """
    num = cfg[num_key]
    den = cfg[den_key]

    for name, var in [('num', num), ('den', den)]:
        if not isinstance(var, Number):
            raise TypeError(f"Expected {name} to be a number, got {type(var)}.")

    if integer:
        return int(num // den)

    return num / den


def division_by_num(cfg: Mapping, n_key: str, num: Number, integer: bool = False) -> Number:
    """
    Computes division or integer division between ``cfg[n_key]`` and ``num``.

    Args:
        cfg: ``dict``-like configuration.
        n_key: key whose value is the number to be devided.
        num: divisor.
        integer: whether to perform integer division or not.

    Returns:
        Division between ``cfg[n_key]`` and ``num``.

    Raises:
        TypeError: if ``cfg[n_key]`` or ``num`` are not ``Number`` instances.
    """
    n = cfg[n_key]

    for name, var in [('num', num), ('n', n)]:
        if not isinstance(var, Number):
            raise TypeError(f"Expected {name} to be a number, got {type(var)}.")

    if integer:
        return int(n // num)

    return n / num


def product(cfg, a_key: str, b_key: str) -> Number:
    """
    Computes ``cfg[a_key] * cfg[b_key]``.

    Args:
        a_key: key whose value is one factor of the product.
        b_key: key whose value is the other factor of the product.

    Returns:
        ``cfg[a_key] * cfg[b_key]``.

    Raises:
        TypeError: if ``cfg[a_key]`` or ``cfg[b_key]`` are not ``Number``.
    """
    a = cfg[a_key]
    b = cfg[b_key]

    for name, var in [('a', a), ('b', b)]:
        if not isinstance(var, Number):
            raise TypeError(f"Expected {name} to be a number, got {type(var)}.")

    return a * b


def product_by_num(cfg: Mapping, n_key: str, num: Number) -> Number:
    """
    Computes product between ``cfg[n_key]`` and ``num``.

    Args:
        cfg: ``dict``-like configuration.
        n_key: key whose value is the number to be multiplied.
        num: multiplier.

    Returns:
        Multiplication between ``cfg[n_key]`` and ``num``.

    Raises:
        TypeError: if ``cfg[n_key]`` or ``num`` are not ``Number`` instances.
    """
    n = cfg[n_key]

    for name, var in [('num', num), ('n', n)]:
        if not isinstance(var, Number):
            raise TypeError(f"Expected {name} to be a number, got {type(var)}.")

    return n * num


def get_regular_polygon_sides(cfg: Mapping, side_len_key: str, apothem_key: str) -> int:
    """
    Computes the sides of a regular polygon
    given side length and apothem.

    Args:
        cfg: ``dict``-like config.
        side_len_key: key whose value is the length of the polygon's side.
        apothem_key: key whose value is the length of the polygon's apothem.

    Returns:
        The number of sides of the regular polygon.

    Raises:
        TypeError: if ``cfg[side_len_key]`` or ``cfg[apothem_key]`` are not ``Number``.
    """
    side_len = cfg[side_len_key]
    apothem = cfg[apothem_key]

    for name, var in [('side_len', side_len), ('apothem', apothem)]:
        if not isinstance(var, Number):
            raise TypeError(f"Expected {name} to be a number, got {type(var)}.")

    return int(round(math.pi / math.atan(side_len / (2 * apothem)), 0))


def round_to_closest_even(cfg, key_n: str) -> int:
    """
    Rounds ``cfg[key_n]`` value to the closest even number.

    Args:
        cfg: ``dict``-like config.
        key_n: key whose value is a number to round up to the closest even.

    Returns:
        The closest even to ``cfg{key_n]``.

    Raises:
        TypeError: when ``cfg{key_n]`` is not a ``Number`` instance.
    """
    n = int(cfg[key_n])

    for name, var in [('n', n)]:
        if not isinstance(var, Number):
            raise TypeError(f"Expected {name} to be a number, got {type(var)}.")

    return 2 if n < 1 else int(math.ceil(n / 2.) * 2)


def get_regular_polygon_apothem(cfg: Mapping, side_len_key: str,
    n_sides_key: str) -> Number:
    """
    Computes the apothem of a regular polygon
    given its number and length of sides.

    Args:
        cfg: ``dict``-like config.
        side_len_key: key whose value is the length of the polygon's side.
        n_sides_key: key whose value is the number of sides.

    Returns:
        The apothem of the regular polygon

    Raises:
        TypeError: when ``cfg[side_len_key]`` is not a ``Number`` instance
    """
    side_len = cfg[side_len_key]
    n_sides = int(cfg[n_sides_key])

    if not isinstance(side_len, Number):
        raise TypeError(f"Expected {side_len} to be a number, got {type(side_len)}.")

    return side_len / (2 * math.tan(math.pi / n_sides))


def get_divisor(cfg: Mapping, key: str, search_divisor_kwargs: Mapping[str, Any]) -> int:
    """
    Search a divisor of ``cfg[key]`` based on :py:func:`randifg.utils.search_divisor`.

    Args:
        cfg: a ``dict``-like config.
        key: key whose value is an ``int`` or can be casted to ``int``.
        search_divisor_kwargs: kwargs for :py:func:`randifg.utils.search_divisor`,
            unless ``n`` which is ``cfg[key]``.

    Returns:
        A divisor of ``cfg[key]``.
    """
    n = int(cfg[key])
    return search_divisor(n, **search_divisor_kwargs)


def get_jittered_value(cfg: Mapping, key: str, p: Number) -> Number:
    """
    Stub.

    Args:
        cfg: a ``dict``-like config.
        key: key whose value is a ``Number`` to add jitter to.
        p: the amount of jitter to add, see :py:func:`randfig.utils.add_uniform_jitter`.

    Returns:
        Jittered value (``cfg[key] + uniform jitter``).

    Raises:
        TypeError: if ``cfg[key]`` is not a ``Number``.
    """
    value = cfg[key]

    if not isinstance(value, Number):
        raise TypeError(f"Expected a Number but got {value} which is {type(value)}")

    return add_uniform_jitter(value, value, p)


def pick_from_mapping(cfg: Mapping, key: str, mapping: Mapping[str, Any]) -> Any:
    """
    Returns ``mapping[cfg[key]]``.

    Args:
        cfg: a ``dict``-like config.
        key: key whose value will hash ``mapping``.
        mapping: the function returns ``mapping[cfg[key]]``.

    Returns:
        ``mapping[cfg[key]]``.
    """
    return mapping[cfg[key]]


def add(cfg: Mapping, key_a: str, key_b: str) -> Any:
    """
    Adds the values associated to ``key_a`` and ``key_b``
    from ``cfg``.

    Args:
        cfg: a ``dict``-like config.
        key_a: key whose value can be an operand to the ``+`` operator.
        key_b: key whose value can be an operand to the ``+`` operator.

    Returns:
        ``cfg[key_a] + cfg[key_b]``
    """
    return cfg[key_a] + cfg[key_b]


def add_value(cfg: Mapping, key: str, value: Any) -> Any:
    """
    Adds ``cfg[key]`` and ``value``.

    Args:
        cfg: a ``dict``-like config.
        key: key whose value can be an operand to the ``+`` operator.
        value: value that will be added to ``key``.

    Returns:
        ``cfg[key_a] + value``
    """
    return cfg[key] + value


def call(cfg: Mapping, key: str, fn: Callable) -> Any:
    """
    Does the folowing call ``fn(cfg[key])``.

    Args:
        cfg: a ``dict``-like config.
        key: key whose value will be argument to ``fn``.
        fn: a callable.

    Returns:
        ``fn(cfg[key])``
    """
<<<<<<< HEAD
    return fn(cfg[key])
=======
    return fn(cfg[key])


def trunc(cfg: Mapping, key: str, decimals: int) -> Any:
    """
    Truncate the value of ``cfg[key]`` if
    its value is a ``Number``.

    Args:
        cfg: ``dict``-like congifuration.
        key: a key of ``cfg`` which value is a ``Number``

    Returns:
        The truncated value.

    Raises:
        TypeError: if the value associeted to
            ``cfg[key]`` is not a ``Number``.
    """
    value_number = cfg[key]

    if not isinstance(value_number, Number):
        raise TypeError(f"Expected a numeric but got {value_number} which is a {type(value_number)}.")

    return float(f"{value_number:.{decimals}f}")
>>>>>>> b31f6816
<|MERGE_RESOLUTION|>--- conflicted
+++ resolved
@@ -419,9 +419,6 @@
     Returns:
         ``fn(cfg[key])``
     """
-<<<<<<< HEAD
-    return fn(cfg[key])
-=======
     return fn(cfg[key])
 
 
@@ -446,5 +443,4 @@
     if not isinstance(value_number, Number):
         raise TypeError(f"Expected a numeric but got {value_number} which is a {type(value_number)}.")
 
-    return float(f"{value_number:.{decimals}f}")
->>>>>>> b31f6816
+    return float(f"{value_number:.{decimals}f}")